
import numpy as np
import torch
import os
from multiprocessing import cpu_count
from helpers.generate_data import MFA_model
from sklearn.metrics import (
    roc_curve,
    roc_auc_score,
    average_precision_score
)
from helpers.constants import ROOT
from torch.utils.data import TensorDataset, DataLoader


def convert_to_list(array):
<<<<<<< HEAD
    n_samples = array.shape[0]
    output = []
    for i in range(n_samples):
        output.append(array[i])
    return output

def convert_to_loader(X, Y, batch_size = 1):
    tensor_x = torch.Tensor(X) # transform to torch tensor
    tensor_y = torch.Tensor(Y)

    dataset = data.TensorDataset(tensor_x,tensor_y) # create your datset
    dataloader = data.DataLoader(dataset, batch_size=batch_size)
    return dataloader
=======
    # array is an numpy ndarray
    return [r for r in array]


def convert_to_loader(x, y, batch_size=1):
    # transform to torch tensor; using `as_tensor` avoids creating a copy
    tensor_x = torch.as_tensor(x)
    tensor_y = torch.as_tensor(y)

    # create your dataset and data loader
    dataset = TensorDataset(tensor_x, tensor_y)
    return DataLoader(dataset, batch_size=batch_size)

>>>>>>> 5e21d999

def get_samples_as_ndarray(loader):
    for batch_idx, (data, target) in enumerate(loader):
        data, target = data.cpu().numpy(), target.cpu().numpy()
        target = target.reshape((target.shape[0], 1))
        if batch_idx == 0:
            X, Y = data, target
        else:
            X = np.vstack((X,data))
            Y = np.vstack((Y,target))

    Y = Y.reshape((-1,))
    return X,Y

def verify_data_loader(loader, batch_size=1):
    X_1, Y_1 = get_samples_as_ndarray(loader)
    X_1_list, Y_1_list = convert_to_list(X_1), convert_to_list(Y_1)
    loader_new = convert_to_loader(X_1_list, Y_1_list, batch_size = batch_size)
    X_2, Y_2 = get_samples_as_ndarray(loader_new)
    X_equal = np.array_equal(X_1, X_2)
    Y_equal = np.array_equal(Y_1, Y_2)
    return X_equal, Y_equal

def get_model_file(model_type, epoch=None):
    if epoch is None:
        return os.path.join(ROOT, 'models', '{}_cnn.pt'.format(model_type))
    else:
        return os.path.join(ROOT, 'models', '{}_epoch_{}_cnn.pt'.format(model_type, epoch))


def load_model_checkpoint(model, model_type, epoch=None):
    model_path = get_model_file(model_type, epoch=epoch)
    if os.path.exists(model_path):
        model.load_state_dict(torch.load(model_path))
    else:
        raise InputError("Saved model checkpoint '{}' not found.".format(model_path))

    return model


def save_model_checkpoint(model, model_type, epoch=None):
    model_path = get_model_file(model_type, epoch=epoch)
    torch.save(model.state_dict(), model_path)


def metrics_detection(scores, labels, pos_label=1, max_fpr=0.01, verbose=True):
    """
    Wrapper function that calculates a bunch of performance metrics for anomaly detection.

    :param scores: numpy array with the anomaly scores. Larger values correspond to higher probability of a
                   point being anomalous.
    :param labels: numpy array of labels indicating whether a point is nominal (value 0) or anomalous (value 1).
    :param pos_label: value corresponding to the anomalous class in `labels`.
    :param max_fpr: float value in `(0, 1)`. The partial area under the ROC curve is calculated for
                    FPR <= this value.
    :param verbose: Set to True to print the performance metrics.
    :return:
    """
    fpr_thresh = [0.001, 0.005, 0.01, 0.05, 0.1]
    au_roc = roc_auc_score(labels, scores)
    au_roc_partial = roc_auc_score(labels, scores, max_fpr=max_fpr)
    avg_prec = average_precision_score(labels, scores)

    if verbose:
        print("Area under the ROC curve = {:.6f}".format(au_roc))
        print("Partial area under the ROC curve (FPR <= {:.2f}) = {:.6f}".format(max_fpr, au_roc_partial))
        print("Average precision = {:.6f}".format(avg_prec))

    # ROC curve and TPR at a few low FPR values
    fpr_arr, tpr_arr, thresh = roc_curve(labels, scores, pos_label=pos_label)
    tpr = np.zeros(len(fpr_thresh))
    fpr = np.zeros_like(tpr)
    if verbose:
        print("\nTPR, FPR")

    for i, a in enumerate(fpr_thresh):
        mask = fpr_arr >= a
        tpr[i] = tpr_arr[mask][0]
        fpr[i] = fpr_arr[mask][0]
        if verbose:
            print("{:.6f}, {:.6f}".format(tpr[i], fpr[i]))

    return au_roc, au_roc_partial, avg_prec, tpr, fpr


def get_num_jobs(n_jobs):
    """
    Number of processes or jobs to use for multiprocessing.

    :param n_jobs: None or int value that specifies the number of parallel jobs. If set to None, -1, or 0, this will
                   use all the available CPU cores. If set to negative values, this value will be subtracted from
                   the available number of CPU cores. For example, `n_jobs = -2` will use `cpu_count - 2`.
    :return: (int) number of jobs to use.
    """
    cc = cpu_count()
    if n_jobs is None or n_jobs == -1 or n_jobs == 0:
        n_jobs = cc
    elif n_jobs < -1:
        n_jobs = max(1, cc + n_jobs)
    else:
        n_jobs = min(n_jobs, cc)

    return n_jobs


def wrapper_data_generate(dim, dim_latent_range, n_components, N_train, N_test,
                          prop_anomaly=0.1, anom_type='uniform', seed_rng=123):
    """
    A wrapper function to generate synthetic training and test data for anomaly detection. Nominal data is generated
    from a mixture of factor analyzers (MFA) model. Anomalous data are generated according to a uniform or Gaussian
    distribution, independently for each feature.

    :param dim: (int) dimension or number of features.
    :param dim_latent_range: (tuple) range of the latent dimension specified as a tuple of two int values.
    :param n_components: (int) number of mixture components in the MFA model.
    :param N_train: (int) number of train samples.
    :param N_test: (int) number of test samples.
    :param prop_anomaly: (float) proportion of test samples that are anomalous. Value should be in (0, 1).
    :param anom_type: 'uniform' or 'gaussian'.
    :param seed_rng: (int) seed for the random number generator.

    :return: (data, data_test, labels_test)
        - data: numpy array of shape `(N_train, dim)` with the nominal data points for training.
        - data_test: numpy array of shape `(N_test, dim)` with the test data points. Containts a mix of nominal
                     and anomalous data.
    """
    # Generate data according to a mixture of factor analysis (MFA) model
    model = MFA_model(n_components, dim, dim_latent_range=dim_latent_range, seed_rng=seed_rng)

    # Generate nominal data from the MFA model
    data, _ = model.generate_data(N_train)

    # Generate a mixture of nominal and anomalous data as the test set
    N_test_anom = int(np.ceil(prop_anomaly * N_test))
    N_test_nom = N_test - N_test_anom
    data_nom, _ = model.generate_data(N_test_nom)

    # Anomalous points are generated either from a uniform distribution or a Gaussian distribution
    x_min = np.min(data, axis=0)
    x_max = np.max(data, axis=0)
    x_mean = np.mean(data, axis=0)
    x_std = np.std(data, axis=0)

    data_anom = np.zeros((N_test_anom, dim))
    for i in range(dim):
        if anom_type == 'uniform':
            data_anom[:, i] = np.random.uniform(low=x_min[i], high=x_max[i], size=N_test_anom)
        else:
            # Gaussian
            data_anom[:, i] = np.random.normal(loc=x_mean[i], scale=x_std[i], size=N_test_anom)

    data_test = np.concatenate([data_nom, data_anom], axis=0)
    labels_test = np.concatenate([np.zeros(N_test_nom, dtype=np.int),
                                  np.ones(N_test_anom, dtype=np.int)])

    return data, data_test, labels_test<|MERGE_RESOLUTION|>--- conflicted
+++ resolved
@@ -14,22 +14,7 @@
 
 
 def convert_to_list(array):
-<<<<<<< HEAD
-    n_samples = array.shape[0]
-    output = []
-    for i in range(n_samples):
-        output.append(array[i])
-    return output
-
-def convert_to_loader(X, Y, batch_size = 1):
-    tensor_x = torch.Tensor(X) # transform to torch tensor
-    tensor_y = torch.Tensor(Y)
-
-    dataset = data.TensorDataset(tensor_x,tensor_y) # create your datset
-    dataloader = data.DataLoader(dataset, batch_size=batch_size)
-    return dataloader
-=======
-    # array is an numpy ndarray
+    #array is a numpy ndarray
     return [r for r in array]
 
 
@@ -42,7 +27,6 @@
     dataset = TensorDataset(tensor_x, tensor_y)
     return DataLoader(dataset, batch_size=batch_size)
 
->>>>>>> 5e21d999
 
 def get_samples_as_ndarray(loader):
     for batch_idx, (data, target) in enumerate(loader):
